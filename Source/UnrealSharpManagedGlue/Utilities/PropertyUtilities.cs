--- conflicted
+++ resolved
@@ -193,11 +193,7 @@
             return null;
         }
         
-<<<<<<< HEAD
-        string? accessorName = accessorType == GetterSetterMode.Get ? property.Getter : property.Setter;
-=======
         string accessorName = GetAccessorName(property, accessorType);
->>>>>>> c6bd1283
         UhtFunction? function = TryFindFunction(accessorName);
         if (function != null)
         {
