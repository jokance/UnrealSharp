#pragma once

#include "CoreMinimal.h"
#include "CSNameMapper.h"
#include "CSModule.h"
#include "CSGlueGeneratorFileManager.h"
#include "CSInclusionLists.h"
#include "CSPropertyTranslatorManager.h"
#include "UObject/Stack.h"

struct ExtensionMethod
{
	UClass* OverrideClassBeingExtended;
	UFunction* Function;
	FProperty* SelfParameter;
};

static const FName MD_WorldContext = "WorldContext";
static const FName MD_WorldContextObject = "WorldContextObject";

#define GLUE_GENERATOR_VERSION 1

class GLUEGENERATOR_API FCSGenerator
{
public:

	FCSGenerator(): NameMapper(this)
	{
	}

	static FCSGenerator& Get()
	{
		static FCSGenerator Instance;
		return Instance;
	}
	
	void StartGenerator(const FString& OutputDirectory);
	
	void GenerateGlueForTypes(TArray<UObject*>& ObjectsToProcess);
	void GenerateGlueForType(UObject* Object, bool bForceExport = false);
	void GenerateGlueForDelegate(UFunction* DelegateSignature, bool bForceExport = false);
	
	void OnModulesChanged(FName InModuleName, EModuleChangeReason InModuleChangeReason);
	
	void GetExportedProperties(TSet<FProperty*>& ExportedProperties, const UStruct* Struct);
	void GetExportedFunctions(TSet<UFunction*>& ExportedFunctions, TSet<UFunction*>& ExportedOverridableFunctions, const UClass* Class);
	void GetExportedStructs(TSet<UScriptStruct*>& ExportedStructs) const;
	
	void ExportMirrorStructMarshalling(FCSScriptBuilder& Builder, const UScriptStruct* Struct, TSet<FProperty*> ExportedProperties, const TSet<FString>& ReservedNames) const;

	void ExportClass(UClass* Class, FCSScriptBuilder& Builder);
	void ExportStruct(UScriptStruct* Struct, FCSScriptBuilder& Builder);
	void ExportEnum(UEnum* Enum, FCSScriptBuilder& Builder);
	void ExportInterface(UClass* Interface, FCSScriptBuilder& Builder);
	void ExportDelegate(UFunction* SignatureFunction, FCSScriptBuilder& Builder);
	
	bool CanExportClass(UClass* Class) const;
	bool CanDeriveFromNativeClass(UClass* Class);

	FString GetCSharpEnumType(EPropertyType PropertyType) const;
	
	bool CanExportFunction(const UStruct* Struct, const UFunction* Function) const;
	bool CanExportFunctionParameters(const UFunction* Function) const;
	bool CanExportParameter(const FProperty* Property) const;
	bool CanExportReturnValue(const FProperty* Property) const;
	bool CanExportOverridableParameter(const FProperty* Property);
	bool CanExportOverridableReturnValue(const FProperty* Property);
	
	bool CanExportProperty(const UStruct* Struct, const FProperty* Property) const;
	bool CanExportPropertyShared(const FProperty* Property) const;
		
	void ExportStructMarshaller(FCSScriptBuilder& Builder, const UScriptStruct* Struct);
	
	FString GetSuperClassName(const UClass* Class) const;
	void SaveTypeGlue(const UObject* Object, const FCSScriptBuilder& ScriptBuilder);
	void SaveGlue(const FCSModule* Bindings, const FString& Filename, const FString& GeneratedGlue);
	void SaveModuleGlue(UPackage* Package, const FString& GeneratedGlue);
	
	void ExportClassProperties(FCSScriptBuilder& Builder, const UClass* Class, TSet<FProperty*>& ExportedProperties, const TSet<FString>& ReservedNames);
	void ExportStaticConstructor(FCSScriptBuilder& Builder,  const UStruct* Struct,const TSet<FProperty*>& ExportedProperties,  const TSet<UFunction*>& ExportedFunctions, const TSet<UFunction*>& ExportedOverrideableFunctions, const TSet<FString>& ReservedNames);
	void ExportClassFunctions(FCSScriptBuilder& Builder, const UClass* Class, const TSet<UFunction*>& ExportedFunctions);
	void ExportInterfaceFunctions(FCSScriptBuilder& Builder, const UClass* Class, const TSet<UFunction*>& ExportedFunctions) const;
	void ExportPropertiesStaticConstruction(FCSScriptBuilder& Builder, const TSet<FProperty*>& ExportedProperties, const TSet<FString>& ReservedNames);
	void ExportClassFunctionsStaticConstruction(FCSScriptBuilder& Builder, const TSet<UFunction*>& ExportedFunctions);
	void ExportClassOverridableFunctionsStaticConstruction(FCSScriptBuilder& Builder, const TSet<UFunction*>& ExportedOverrideableFunctions) const;
	void ExportClassFunctionStaticConstruction(FCSScriptBuilder& Builder, const UFunction *Function);
	void ExportDelegateFunctionStaticConstruction(FCSScriptBuilder& Builder, const UFunction *Function);
	void ExportClassOverridableFunctions(FCSScriptBuilder& Builder, const TSet<UFunction*>& ExportedOverridableFunctions);
	
	static bool GetExtensionMethodInfo(ExtensionMethod& Info, UFunction& Function);

	void ExportStructProperties(FCSScriptBuilder& Builder, const UStruct* Struct, const TSet<FProperty*>& ExportedProperties, bool bSuppressOffsets, const TSet<FString>& ReservedNames) const;

	void RegisterClassToModule(const UObject* Struct);

	const FString& GetNamespace(const UObject* Object);

	void GatherModuleDependencies(const FProperty* Property, TSet<const FCSModule*>& DependencySet);

	void GatherModuleDependencies(const UClass* Class, TSet<const FCSModule*>& DependencySet);

	FCSModule& FindOrRegisterModule(const UObject* Object);

protected:

	FString GeneratedScriptsDirectory;

	bool bInitialized = false;

	TUniquePtr<FCSPropertyTranslatorManager> PropertyTranslatorManager;
	FCSNameMapper NameMapper;
	FCSGlueGeneratorFileManager GeneratedFileManager;
	
	FCSInclusionLists AllowList;
	FCSInclusionLists DenyList;
	FCSInclusionLists BlueprintInternalAllowList;
	FCSInclusionLists OverrideInternalList;
	FCSInclusionLists Greylist;

	TMap<FName, TArray<ExtensionMethod>> ExtensionMethods;
	TMap<FName, FCSModule> CSharpBindingsModules;
	TSet<UObject*> ExportedTypes;
<<<<<<< HEAD

private:

	void CheckGlueGeneratorVersion() const;
	
=======
	TSet<UFunction*> ExportedDelegates;
>>>>>>> 57203ff4
};<|MERGE_RESOLUTION|>--- conflicted
+++ resolved
@@ -120,13 +120,9 @@
 	TMap<FName, TArray<ExtensionMethod>> ExtensionMethods;
 	TMap<FName, FCSModule> CSharpBindingsModules;
 	TSet<UObject*> ExportedTypes;
-<<<<<<< HEAD
 
 private:
 
 	void CheckGlueGeneratorVersion() const;
-	
-=======
 	TSet<UFunction*> ExportedDelegates;
->>>>>>> 57203ff4
 };