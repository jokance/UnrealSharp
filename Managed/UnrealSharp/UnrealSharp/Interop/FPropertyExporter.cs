--- conflicted
+++ resolved
@@ -18,10 +18,7 @@
     public static delegate* unmanaged<IntPtr, NativePropertyFlags, NativeBool> HasAnyPropertyFlags;
     public static delegate* unmanaged<IntPtr, NativePropertyFlags, NativeBool> HasAllPropertyFlags;
     public static delegate* unmanaged<IntPtr, IntPtr, IntPtr, NativeBool> CopySingleValue;
-<<<<<<< HEAD
     public static delegate* unmanaged<IntPtr, IntPtr, IntPtr, void> GetValue_InContainer;
     public static delegate* unmanaged<IntPtr, IntPtr, IntPtr, void> SetValue_InContainer;
-=======
     public static delegate* unmanaged<IntPtr, string, byte> GetBoolPropertyFieldMaskFromName;
->>>>>>> 6ee4fba0
 }