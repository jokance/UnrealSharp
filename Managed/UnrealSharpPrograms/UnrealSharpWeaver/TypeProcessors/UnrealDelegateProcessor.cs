﻿using Mono.Cecil;
using Mono.Cecil.Cil;
using Mono.Cecil.Rocks;
using UnrealSharpWeaver.MetaData;

namespace UnrealSharpWeaver.TypeProcessors;

public static class UnrealDelegateProcessor
{
    public static string InitializeUnrealDelegate = nameof(InitializeUnrealDelegate);
    
    public static void ProcessMulticastDelegates(List<TypeDefinition> delegateExtensions)
    {
        foreach (TypeDefinition type in delegateExtensions)
        {
            MethodReference? invokerMethod = WeaverHelper.FindMethod(type, "Invoker", throwIfNotFound: false);
            
            if (invokerMethod == null)
            {
                throw new Exception("Could not find Invoker method in delegate extension type");
            }
            
            if (invokerMethod.Parameters.Count == 0)
            {
                continue;
            }
            
            FunctionMetaData functionMetaData = new FunctionMetaData(invokerMethod.Resolve());
            
            WriteInvokerMethod(invokerMethod, functionMetaData);
            ProcessInitialize(type, functionMetaData);
        }
    }
    
    public static void ProcessSingleDelegates(List<TypeDefinition> delegateExtensions)
    {
        TypeReference? delegateDataStruct = WeaverHelper.FindTypeInAssembly(
            WeaverHelper.BindingsAssembly, WeaverHelper.UnrealSharpNamespace, "DelegateData");
        
        TypeReference blittableMarshaller = WeaverHelper.FindGenericTypeInAssembly(
                WeaverHelper.BindingsAssembly, WeaverHelper.UnrealSharpNamespace, "BlittableMarshaller`1", [delegateDataStruct]);
        
        MethodReference? blittabletoNativeMethod = WeaverHelper.FindMethod(blittableMarshaller.Resolve(), "ToNative");
        MethodReference? blittablefromNativeMethod = WeaverHelper.FindMethod(blittableMarshaller.Resolve(), "FromNative");
        
        blittabletoNativeMethod = FunctionRewriterHelpers.MakeMethodDeclaringTypeGeneric(blittabletoNativeMethod, [delegateDataStruct]);
        blittablefromNativeMethod = FunctionRewriterHelpers.MakeMethodDeclaringTypeGeneric(blittablefromNativeMethod, [delegateDataStruct]);
        
        foreach (TypeDefinition type in delegateExtensions)
        {
            TypeDefinition marshaller = WeaverHelper.CreateNewClass(WeaverHelper.UserAssembly, type.Namespace, type.Name + "Marshaller", TypeAttributes.Class | TypeAttributes.Public);
            
            // Create a delegate from the marshaller
            MethodDefinition fromNativeMethod = WeaverHelper.AddFromNativeMethod(marshaller, type);
            WeaverHelper.AddToNativeMethod(marshaller, type);
            ILProcessor processor = fromNativeMethod.Body.GetILProcessor();
            
            MethodReference? constructor = WeaverHelper.FindMethod(type, ".ctor", true, delegateDataStruct);
            constructor.DeclaringType = type;

            VariableDefinition delegateDataVar = WeaverHelper.AddVariableToMethod(fromNativeMethod, delegateDataStruct);
            
            // Load native buffer
            processor.Emit(OpCodes.Ldarg_0);
            
            // Load array offset of 0
            processor.Emit(OpCodes.Ldc_I4_0);
            
            processor.Emit(OpCodes.Call, blittablefromNativeMethod);
            processor.Emit(OpCodes.Stloc, delegateDataVar);
            
            processor.Emit(OpCodes.Ldloc, delegateDataVar);
            
            MethodReference? constructorDelegate = WeaverHelper.FindMethod(type, ".ctor", true, [delegateDataStruct]);
            processor.Emit(OpCodes.Newobj, constructorDelegate);
            processor.Emit(OpCodes.Ret);
            
            MethodReference? invokerMethod = WeaverHelper.FindMethod(type, "Invoker");
            
            if (invokerMethod.Parameters.Count == 0)
            {
                continue;
            }
            
            FunctionMetaData functionMetaData = new FunctionMetaData(invokerMethod.Resolve());
            
            WriteInvokerMethod(invokerMethod, functionMetaData);
            ProcessInitialize(type, functionMetaData);
        }
    }

    public static void WriteInvokerMethod(MethodReference invokerMethod, FunctionMetaData functionMetaData)
    {
        MethodDefinition invokerMethodDefinition = invokerMethod.Resolve();
        ILProcessor invokerMethodProcessor = invokerMethodDefinition.Body.GetILProcessor();
        Instruction CallBase = invokerMethodProcessor.Body.Instructions[3];
        invokerMethodProcessor.Body.Instructions.Clear();

        if (functionMetaData.Parameters.Length > 0)
        {
            functionMetaData.FunctionPointerField = WeaverHelper.AddFieldToType(invokerMethodDefinition.DeclaringType, "SignatureFunction", WeaverHelper.IntPtrType, FieldAttributes.Public | FieldAttributes.Static);
            
            List<Instruction> allCleanupInstructions = [];

            FunctionRewriterHelpers.WriteParametersToNative(invokerMethodProcessor,
                invokerMethodDefinition,
                functionMetaData,
                functionMetaData.RewriteInfo.FunctionParamSizeField,
                functionMetaData.RewriteInfo.FunctionParams,
                out var loadArguments,
                out _, allCleanupInstructions);

            invokerMethodProcessor.Emit(OpCodes.Ldarg_0);
            invokerMethodProcessor.Emit(OpCodes.Ldloc, loadArguments);
        }
        else
        {
            invokerMethodProcessor.Emit(OpCodes.Ldarg_0);
            invokerMethodProcessor.Emit(OpCodes.Ldsfld, WeaverHelper.IntPtrZero);
        }
        
        invokerMethodProcessor.Append(CallBase);
        WeaverHelper.FinalizeMethod(invokerMethodDefinition);
    }
    
    static void ProcessInitialize(TypeDefinition type, FunctionMetaData functionMetaData)
    {
        MethodDefinition initializeDelegate = WeaverHelper.AddMethodToType(type, 
            InitializeUnrealDelegate, 
            WeaverHelper.VoidTypeRef, MethodAttributes.Public | MethodAttributes.Static,
            [WeaverHelper.IntPtrType]);

        var processor = initializeDelegate.Body.GetILProcessor();
        
        processor.Emit(OpCodes.Ldarg_0);
        processor.Emit(OpCodes.Call, WeaverHelper.GetSignatureFunction);
        processor.Emit(OpCodes.Stsfld, functionMetaData.FunctionPointerField);
        
        Instruction loadFunctionPointer = processor.Create(OpCodes.Ldsfld, functionMetaData.FunctionPointerField);
        functionMetaData.EmitFunctionParamOffsets(processor, loadFunctionPointer);
        functionMetaData.EmitFunctionParamSize(processor, loadFunctionPointer);
<<<<<<< HEAD
        functionMetaData.EmitParamElementSize(processor, loadFunctionPointer);
        WeaverHelper.FinalizeMethod(initializeDelegate);
=======
        functionMetaData.EmitParamNativeProperty(processor, loadFunctionPointer);
        
        processor.Emit(OpCodes.Ret);
>>>>>>> c007bed9
    }
}<|MERGE_RESOLUTION|>--- conflicted
+++ resolved
@@ -52,7 +52,7 @@
             
             // Create a delegate from the marshaller
             MethodDefinition fromNativeMethod = WeaverHelper.AddFromNativeMethod(marshaller, type);
-            WeaverHelper.AddToNativeMethod(marshaller, type);
+            MethodDefinition toNativeMethod = WeaverHelper.AddToNativeMethod(marshaller, type);
             ILProcessor processor = fromNativeMethod.Body.GetILProcessor();
             
             MethodReference? constructor = WeaverHelper.FindMethod(type, ".ctor", true, delegateDataStruct);
@@ -93,7 +93,7 @@
     {
         MethodDefinition invokerMethodDefinition = invokerMethod.Resolve();
         ILProcessor invokerMethodProcessor = invokerMethodDefinition.Body.GetILProcessor();
-        Instruction CallBase = invokerMethodProcessor.Body.Instructions[3];
+        Instruction test = invokerMethodProcessor.Body.Instructions[3];
         invokerMethodProcessor.Body.Instructions.Clear();
 
         if (functionMetaData.Parameters.Length > 0)
@@ -119,8 +119,10 @@
             invokerMethodProcessor.Emit(OpCodes.Ldsfld, WeaverHelper.IntPtrZero);
         }
         
-        invokerMethodProcessor.Append(CallBase);
-        WeaverHelper.FinalizeMethod(invokerMethodDefinition);
+        invokerMethodProcessor.Append(test);
+        invokerMethodProcessor.Emit(OpCodes.Ret);
+        
+        WeaverHelper.OptimizeMethod(invokerMethodDefinition);
     }
     
     static void ProcessInitialize(TypeDefinition type, FunctionMetaData functionMetaData)
@@ -139,13 +141,8 @@
         Instruction loadFunctionPointer = processor.Create(OpCodes.Ldsfld, functionMetaData.FunctionPointerField);
         functionMetaData.EmitFunctionParamOffsets(processor, loadFunctionPointer);
         functionMetaData.EmitFunctionParamSize(processor, loadFunctionPointer);
-<<<<<<< HEAD
-        functionMetaData.EmitParamElementSize(processor, loadFunctionPointer);
-        WeaverHelper.FinalizeMethod(initializeDelegate);
-=======
         functionMetaData.EmitParamNativeProperty(processor, loadFunctionPointer);
         
         processor.Emit(OpCodes.Ret);
->>>>>>> c007bed9
     }
 }