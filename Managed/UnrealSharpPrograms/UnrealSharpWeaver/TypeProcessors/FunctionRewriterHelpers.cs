﻿using Mono.Cecil;
using Mono.Cecil.Cil;
using Mono.Cecil.Rocks;
using UnrealSharpWeaver.MetaData;
using UnrealSharpWeaver.NativeTypes;

namespace UnrealSharpWeaver.TypeProcessors;

public static class FunctionRewriterHelpers
{
    public static void PrepareFunctionForRewrite(FunctionMetaData func, TypeDefinition classDefinition)
    {
        FieldDefinition? paramsSizeField = null;

        if (func.HasParameters())
        {
            for (int i = 0; i < func.Parameters.Length; i++)
            {
                PropertyMetaData param = func.Parameters[i];
                AddOffsetField(classDefinition, param, func, i, func.RewriteInfo.FunctionParams);
                AddNativePropertyField(classDefinition, param, func, i, func.RewriteInfo.FunctionParams);
            }

            paramsSizeField = WeaverHelper.AddFieldToType(classDefinition, $"{func.Name}_ParamsSize", WeaverHelper.Int32TypeRef);
            func.RewriteInfo.FunctionParamSizeField = paramsSizeField;
<<<<<<< HEAD
            
            if (func.HasReturnValue())
            {
                int index = func.Parameters.Length > 0 ? func.Parameters.Length : 0;
                AddOffsetField(classDefinition, func.ReturnValue, func, index, ref func.RewriteInfo.FunctionParams, ref func.RewriteInfo.FunctionParamsElements);
            }
=======
        }

        if (func.ReturnValue != null)
        {
            int index = func.Parameters.Length > 0 ? func.Parameters.Length : 0;
            AddOffsetField(classDefinition, func.ReturnValue, func, index, func.RewriteInfo.FunctionParams);
            AddNativePropertyField(classDefinition, func.ReturnValue, func, index, func.RewriteInfo.FunctionParams);
>>>>>>> c007bed9
        }
        
        if (func.IsBlueprintEvent || func.IsRpc || FunctionMetaData.IsInterfaceFunction(func.MethodDefinition))
        {
            FieldAttributes baseMethodAttributes = FieldAttributes.Private;
            FieldAttributes rpcAttributes = baseMethodAttributes | FieldAttributes.InitOnly | FieldAttributes.Static;
            FieldAttributes nativeFuncAttributes = func.IsRpc ? rpcAttributes : baseMethodAttributes;

            string nativeFuncFieldName = $"{func.Name}_NativeFunction";
            func.FunctionPointerField = WeaverHelper.AddFieldToType(classDefinition, nativeFuncFieldName, WeaverHelper.IntPtrType, nativeFuncAttributes);
            RewriteMethodAsUFunctionInvoke(classDefinition, func, paramsSizeField, func.RewriteInfo.FunctionParams);
        }
        else if (WeaverHelper.HasAnyFlags(func.FunctionFlags, FunctionFlags.BlueprintCallable | FunctionFlags.BlueprintNativeEvent))
        {
            foreach (var virtualFunction in classDefinition.Methods)
            {
                if (virtualFunction.Name != func.Name)
                {
                    continue;
                }

                if (virtualFunction.IsVirtual && virtualFunction.GetBaseMethod() != null)
                {
                    continue;
                }

                MakeManagedMethodInvoker(classDefinition, func, virtualFunction, func.RewriteInfo.FunctionParams);
                break;
            }
        }
        else
        {
            MakeManagedMethodInvoker(classDefinition, func, func.MethodDefinition, func.RewriteInfo.FunctionParams);
        }
    }
    
    public static void LoadNativeFunctionField(ILProcessor processor, FunctionMetaData functionMetaData)
    {
        if (functionMetaData.FunctionPointerField.IsStatic)
        {
            processor.Emit(OpCodes.Ldsfld, functionMetaData.FunctionPointerField);
        }
        else
        {
            processor.Emit(OpCodes.Ldarg_0);
            processor.Emit(OpCodes.Ldfld, functionMetaData.FunctionPointerField);
        }
    }

    public static MethodReference MakeMethodDeclaringTypeGeneric(MethodReference method, params TypeReference[] args)
    {
        if (args.Length == 0)
        {
            return method;
        }

        if (method.DeclaringType.GenericParameters.Count != args.Length)
        {
            throw new ArgumentException("Invalid number of generic type arguments supplied");
        }
        
        var genericTypeRef = method.DeclaringType.MakeGenericInstanceType(args);

        var newMethodRef = new MethodReference(method.Name, method.ReturnType, genericTypeRef)
        {
            HasThis = method.HasThis,
            ExplicitThis = method.ExplicitThis,
            CallingConvention = method.CallingConvention
        };

        foreach (var parameter in method.Parameters)
        {
            newMethodRef.Parameters.Add(new ParameterDefinition(parameter.ParameterType));
        }

        foreach (var genericParam in method.GenericParameters)
        {
            newMethodRef.GenericParameters.Add(new GenericParameter(genericParam.Name, newMethodRef));
        }

        return newMethodRef;
    }

    private static void MakeManagedMethodInvoker(TypeDefinition type, FunctionMetaData func, MethodDefinition methodToCall, FunctionParamRewriteInfo[] paramRewriteInfos)
    {
        MethodDefinition invokerFunction = WeaverHelper.AddMethodToType(type, "Invoke_" + func.Name, WeaverHelper.VoidTypeRef);
        
        // Arguments Buffer from C++
        WeaverHelper.AddParameterToMethod(invokerFunction, WeaverHelper.IntPtrType);
        
        // Return Buffer to C++
        WeaverHelper.AddParameterToMethod(invokerFunction, WeaverHelper.IntPtrType);

        ILProcessor processor = invokerFunction.Body.GetILProcessor();
        Instruction loadBuffer = processor.Create(OpCodes.Ldarg_1);
        
        VariableDefinition[] paramVariables = new VariableDefinition[func.Parameters.Length];
        
        for (int i = 0; i < func.Parameters.Length; ++i)
        {
            PropertyMetaData param = func.Parameters[i];
            TypeReference paramType = WeaverHelper.ImportType(param.PropertyDataType.CSharpType);
            paramVariables[i] = WeaverHelper.AddVariableToMethod(invokerFunction, paramType);
            
            param.PropertyDataType.PrepareForRewrite(type, func, param);

            if (param.PropertyFlags.HasFlag(PropertyFlags.OutParm))
            {
                continue;
            }

            param.PropertyDataType.WriteLoad(processor, type, loadBuffer, paramRewriteInfos[i].OffsetField!, paramVariables[i]);
        }

        OpCode callOp = OpCodes.Callvirt;
        
        if (methodToCall.IsStatic)
        {
            callOp = OpCodes.Call;
        }
        else
        {
            processor.Emit(OpCodes.Ldarg_0);
            if (methodToCall.IsVirtual)
            {
                callOp = OpCodes.Call;
            }
        }

        for (var i = 0; i < paramVariables.Length; ++i)
        {
            OpCode loadCode = func.Parameters[i].IsOutParameter() ? OpCodes.Ldloca : OpCodes.Ldloc;
            processor.Emit(loadCode, paramVariables[i]);
        }

        var returnIndex = 0;

        if (func.HasReturnValue())
        {
            TypeReference returnType = WeaverHelper.ImportType(func.ReturnValue.PropertyDataType.CSharpType);
            WeaverHelper.AddVariableToMethod(invokerFunction, returnType);
            returnIndex = invokerFunction.Body.Variables.Count - 1;
        }

        processor.Emit(callOp, WeaverHelper.ImportMethod(methodToCall));

        // Marshal out params back to the native parameter buffer.
        for (int i = 0; i < paramVariables.Length; ++i)
        {
            PropertyMetaData param = func.Parameters[i];
            
            if (!param.IsOutParameter())
            {
                continue;
            }
            
            VariableDefinition localVariable = paramVariables[i];
            FieldDefinition offsetField = paramRewriteInfos[i].OffsetField!;
            NativeDataType nativeDataParamType = param.PropertyDataType;

            Instruction loadLocalVariable = processor.Create(OpCodes.Ldloc, localVariable);
            nativeDataParamType.PrepareForRewrite(type, func, param);
            
            Instruction[] loadBufferPtr = NativeDataType.GetArgumentBufferInstructions(processor, loadBuffer, offsetField);
            
            nativeDataParamType.WriteMarshalToNative(processor, 
                type, 
                loadBufferPtr, 
                processor.Create(OpCodes.Ldc_I4_0), 
                loadLocalVariable);
        }

        if (func.HasReturnValue())
        {
            NativeDataType nativeReturnType = func.ReturnValue.PropertyDataType;
            Instruction loadReturnProperty = processor.Create(OpCodes.Ldloc, returnIndex);
            
            processor.Emit(OpCodes.Stloc, returnIndex);

            nativeReturnType.PrepareForRewrite(type, func, func.ReturnValue);
            nativeReturnType.WriteMarshalToNative(processor, 
                type, 
                [processor.Create(OpCodes.Ldarg_2)],
                processor.Create(OpCodes.Ldc_I4_0), 
                loadReturnProperty);
        }

        processor.Emit(OpCodes.Ret);
        WeaverHelper.OptimizeMethod(invokerFunction);
    }

    private static FieldDefinition AddElementSizeField(TypeDefinition type, FunctionMetaData func, PropertyMetaData prop, TypeReference int32TypeRef)
    {
        return WeaverHelper.AddFieldToType(type, func.Name + "_" + prop.Name + "_ElementSize", int32TypeRef);
    }
    
    public static void RewriteMethodAsUFunctionInvoke(TypeDefinition type, 
        FunctionMetaData func, FieldDefinition? paramsSizeField,
        FunctionParamRewriteInfo[] paramRewriteInfos)
    {
        if (func.MethodDefinition.Body != null)
        {
            MakeManagedMethodInvoker(type, func, MakeImplementationMethod(func), paramOffsetFields);
        }
        
        RewriteOriginalFunctionToInvokeNative(type, func, func.MethodDefinition, paramsSizeField, paramOffsetFields);
    }
    
    public static MethodDefinition MakeImplementationMethod(FunctionMetaData func)
    {
        MethodDefinition methodDefinition = WeaverHelper.CopyMethod(func.MethodDefinition.Name + "_Implementation", func.MethodDefinition);

        if (methodDefinition.IsVirtual)
        {
            foreach (var instruction in methodDefinition.Body.Instructions)
            {
                if (instruction.Operand is not MethodReference methodReference || methodReference.DeclaringType != func.MethodDefinition.DeclaringType)
                {
                    continue;
                }
                
                methodReference.Name = methodDefinition.Name;
            }
<<<<<<< HEAD
        }

        return methodDefinition;
=======
            
            MakeManagedMethodInvoker(type, func, implementationMethod, paramRewriteInfos);
        }
        
        RewriteOriginalFunctionToInvokeNative(type, func, originalMethodDef, paramsSizeField, paramRewriteInfos);
>>>>>>> c007bed9
    }

    public static void RewriteOriginalFunctionToInvokeNative(TypeDefinition type, 
        FunctionMetaData metadata,
        MethodDefinition methodDef, 
        FieldDefinition? paramsSizeField,
        FunctionParamRewriteInfo[] paramRewriteInfos)
    {
        // Remove the original method body. We'll replace it with a call to the native function.
        methodDef.Body = new MethodBody(methodDef);

        bool staticNativeFunction = metadata.FunctionPointerField.IsStatic;
        bool hasReturnValue = methodDef.ReturnType != WeaverHelper.VoidTypeRef;
        bool hasParams = methodDef.Parameters.Count > 0 || hasReturnValue;

        ILProcessor processor = methodDef.Body.GetILProcessor();
        VariableDefinition? argumentsBufferPtr = null;
        List<Instruction> allCleanupInstructions = [];
        
        Instruction loadObjectInstance = Instruction.Create(OpCodes.Ldarg_0);
        Instruction? loadArgumentBuffer = null;
        
        if (hasParams)
        {
            WriteParametersToNative(processor, methodDef, metadata, paramsSizeField, paramRewriteInfos, out argumentsBufferPtr, out loadArgumentBuffer, allCleanupInstructions);
        }
        
        processor.Emit(OpCodes.Ldarg_0);
        processor.Emit(OpCodes.Call, WeaverHelper.NativeObjectGetter);

        if (staticNativeFunction)
        {
            processor.Emit(OpCodes.Ldsfld, metadata.FunctionPointerField);
        }
        else
        {
            processor.Append(loadObjectInstance);
            processor.Emit(OpCodes.Ldfld, metadata.FunctionPointerField);
        }

        if (hasParams)
        {
            processor.Emit(OpCodes.Ldloc, argumentsBufferPtr);
        }
        else
        {
            processor.Emit(OpCodes.Ldsfld, WeaverHelper.IntPtrZero);
        }

        processor.Emit(OpCodes.Call, WeaverHelper.InvokeNativeFunctionMethod);

        foreach (Instruction instruction in allCleanupInstructions)
        {
            processor.Append(instruction);
        }
        
        // Marshal out params back from the native parameter buffer.
        if (metadata.FunctionFlags.HasFlag(FunctionFlags.HasOutParms))
        {
            for (var i = 0; i < metadata.Parameters.Length; ++i)
            {
                PropertyMetaData param = metadata.Parameters[i];

                if (!param.PropertyFlags.HasFlag(PropertyFlags.OutParm))
                {
                    continue;
                }

                processor.Emit(OpCodes.Ldarg, i + 1);

                Instruction[] load = NativeDataType.GetArgumentBufferInstructions(processor, loadArgumentBuffer, paramRewriteInfos[i].OffsetField!);
                param.PropertyDataType.WriteMarshalFromNative(processor, type, load, processor.Create(OpCodes.Ldc_I4_0));
            
                Instruction setInstructionOutParam = WeaverHelper.CreateSetInstructionOutParam(methodDef.Parameters[i], param.PropertyDataType.PropertyType);
                processor.Append(setInstructionOutParam);
            }
        }

        // Marshal return value back from the native parameter buffer.
        if (metadata.HasReturnValue())
        {
            // Return value is always the last parameter.
            Instruction[] load = NativeDataType.GetArgumentBufferInstructions(processor, loadArgumentBuffer, paramRewriteInfos[^1].OffsetField!);
            metadata.ReturnValue.PropertyDataType.WriteMarshalFromNative(processor, type, load, Instruction.Create(OpCodes.Ldc_I4_0));
        }

        processor.Emit(OpCodes.Ret);
        
        if (staticNativeFunction)
        {
            return;
        }
        
        Instruction branchTarget = processor.Body.Instructions[0];
        processor.InsertBefore(branchTarget, processor.Create(OpCodes.Ldarg_0));
        processor.InsertBefore(branchTarget, processor.Create(OpCodes.Ldfld, metadata.FunctionPointerField));
        processor.InsertBefore(branchTarget, processor.Create(OpCodes.Ldsfld, WeaverHelper.IntPtrZero));
        
        processor.InsertBefore(branchTarget, processor.Create(OpCodes.Call, WeaverHelper.IntPtrEqualsOperator));

        Instruction branchPosition = processor.Create(OpCodes.Ldarg_0);

        processor.InsertBefore(branchTarget, branchPosition);
        processor.InsertBefore(branchTarget, processor.Create(OpCodes.Ldarg_0));
        processor.InsertBefore(branchTarget, processor.Create(OpCodes.Call, WeaverHelper.NativeObjectGetter));
        processor.InsertBefore(branchTarget, processor.Create(OpCodes.Ldstr, methodDef.Name));
        processor.InsertBefore(branchTarget, processor.Create(OpCodes.Call, WeaverHelper.GetNativeFunctionFromInstanceAndNameMethod));
        processor.InsertBefore(branchTarget, processor.Create(OpCodes.Stfld, metadata.FunctionPointerField));
        processor.InsertBefore(branchPosition, processor.Create(OpCodes.Brfalse, branchTarget));
        
        WeaverHelper.OptimizeMethod(methodDef);
    }

    public static void RewriteMethodAsAsyncUFunctionImplementation(MethodDefinition methodDefinition)
    {
        methodDefinition.CustomAttributes.Clear();
        methodDefinition.Name = $"{methodDefinition.Name}_Implementation";
    }

    public static MethodDefinition CreateMethod(TypeDefinition declaringType, string name, MethodAttributes attributes, TypeReference? returnType = null, TypeReference[]? parameters = null)
    {
        if (declaringType == null)
        {
            throw new ArgumentNullException(nameof(declaringType), "Declaring type cannot be null.");
        }

        if (string.IsNullOrWhiteSpace(name))
        {
            throw new ArgumentException("Method name cannot be null or whitespace.", nameof(name));
        }
        
        var def = new MethodDefinition(name, attributes, returnType ?? WeaverHelper.VoidTypeRef);

        if (parameters != null)
        {
            foreach (var type in parameters)
            {
                if (type == null)
                {
                    throw new ArgumentException("Parameter type cannot be null.", nameof(parameters));
                }
                
                def.Parameters.Add(new ParameterDefinition(type));
            }
        }

        declaringType.Methods.Add(def);

        return def;
    }
    
    public static void AddOffsetField(TypeDefinition classDefinition, PropertyMetaData propertyMetaData, FunctionMetaData func, int index, FunctionParamRewriteInfo[] paramRewriteInfos)
    {
        FieldDefinition newField = WeaverHelper.AddFieldToType(classDefinition, func.Name + "_" + propertyMetaData.Name + "_Offset", WeaverHelper.Int32TypeRef);
        paramRewriteInfos[index].OffsetField = newField;
        propertyMetaData.PropertyOffsetField = newField;
    }

    public static void AddNativePropertyField(TypeDefinition classDefinition, PropertyMetaData propertyMetaData, FunctionMetaData func, int index, FunctionParamRewriteInfo[] paramRewriteInfos)
    {
        if (!propertyMetaData.PropertyDataType.NeedsNativePropertyField)
        {
            return;
        }

        var newField = WeaverHelper.AddFieldToType(classDefinition, func.Name + "_" + propertyMetaData.Name + "_NativeProperty", WeaverHelper.IntPtrType,
            FieldAttributes.InitOnly | FieldAttributes.Static | FieldAttributes.Private);
        paramRewriteInfos[index].NativePropertyField = newField;
        propertyMetaData.NativePropertyField = newField;
    }

    public static void WriteParametersToNative(ILProcessor processor, 
        MethodDefinition methodDef,
        FunctionMetaData metadata,
        FieldDefinition? paramsSizeField,
        FunctionParamRewriteInfo[] paramRewriteInfos, 
        out VariableDefinition argumentsBufferPtr, 
        out Instruction loadArgumentBuffer, 
        List<Instruction> allCleanupInstructions)
    {
        // byte* ptr = stackalloc byte[TestFunction_ParamsSize];
        //IL_002b: ldsfld int32 UnrealSharp.MyActorClass::TestFunction_ParamsSize
        //IL_0030: conv.i4
        //IL_0031: localloc
        //IL_0033: stloc 0
        processor.Emit(OpCodes.Ldsfld, paramsSizeField);
        processor.Emit(OpCodes.Conv_I4);
        processor.Emit(OpCodes.Localloc);
        VariableDefinition argumentsBuffer = WeaverHelper.AddVariableToMethod(methodDef, new PointerType(WeaverHelper.ByteTypeRef));
        processor.Emit(OpCodes.Stloc, argumentsBuffer);

        // nint num = (nint) ptr;
        //IL_0037: ldloc 0
        //IL_003b: conv.i
        //IL_003c: stloc 1
        processor.Emit(OpCodes.Ldloc, argumentsBuffer);
        processor.Emit(OpCodes.Conv_I);
        argumentsBufferPtr = WeaverHelper.AddVariableToMethod(methodDef, WeaverHelper.IntPtrType);
        processor.Emit(OpCodes.Stloc, argumentsBufferPtr);
        
        // Initialize values
        LoadNativeFunctionField(processor, metadata);
        processor.Emit(OpCodes.Ldloc, argumentsBufferPtr);
        processor.Emit(OpCodes.Call, WeaverHelper.InitializeStructMethod);
        
        loadArgumentBuffer = processor.Create(OpCodes.Ldloc, argumentsBufferPtr);
        Instruction loadParamBufferInstruction = Instruction.Create(OpCodes.Nop);
    
        for (byte i = 0; i < paramRewriteInfos.Length; ++i)
        {
            PropertyMetaData paramType = paramRewriteInfos[i].PropertyMetaData;
            
            if (paramType.PropertyFlags.HasFlag(PropertyFlags.ReturnParm))
            {
                continue;
            }

            if (paramType.PropertyFlags.HasFlag(PropertyFlags.OutParm) && !paramType.PropertyFlags.HasFlag(PropertyFlags.ReferenceParm))
            {
                continue;
            }
        
            FieldDefinition offsetField = paramRewriteInfos[i].OffsetField!;
            NativeDataType nativeDataType = paramType.PropertyDataType;
        
            nativeDataType.PrepareForRewrite(methodDef.DeclaringType, metadata, paramRewriteInfos[i].PropertyMetaData);

            processor.Append(loadArgumentBuffer);
            IList<Instruction>? cleanupInstructions = nativeDataType.WriteStore(processor, methodDef.DeclaringType, loadParamBufferInstruction, offsetField, i + 1, methodDef.Parameters[i]);

            if (cleanupInstructions != null)
            {
                allCleanupInstructions.AddRange(cleanupInstructions);
            }
        }
    }
    
}<|MERGE_RESOLUTION|>--- conflicted
+++ resolved
@@ -12,7 +12,7 @@
     {
         FieldDefinition? paramsSizeField = null;
 
-        if (func.HasParameters())
+        if (func.Parameters.Length > 0 || func.ReturnValue != null)
         {
             for (int i = 0; i < func.Parameters.Length; i++)
             {
@@ -23,14 +23,6 @@
 
             paramsSizeField = WeaverHelper.AddFieldToType(classDefinition, $"{func.Name}_ParamsSize", WeaverHelper.Int32TypeRef);
             func.RewriteInfo.FunctionParamSizeField = paramsSizeField;
-<<<<<<< HEAD
-            
-            if (func.HasReturnValue())
-            {
-                int index = func.Parameters.Length > 0 ? func.Parameters.Length : 0;
-                AddOffsetField(classDefinition, func.ReturnValue, func, index, ref func.RewriteInfo.FunctionParams, ref func.RewriteInfo.FunctionParamsElements);
-            }
-=======
         }
 
         if (func.ReturnValue != null)
@@ -38,10 +30,9 @@
             int index = func.Parameters.Length > 0 ? func.Parameters.Length : 0;
             AddOffsetField(classDefinition, func.ReturnValue, func, index, func.RewriteInfo.FunctionParams);
             AddNativePropertyField(classDefinition, func.ReturnValue, func, index, func.RewriteInfo.FunctionParams);
->>>>>>> c007bed9
-        }
-        
-        if (func.IsBlueprintEvent || func.IsRpc || FunctionMetaData.IsInterfaceFunction(func.MethodDefinition))
+        }
+        
+        if (func.IsBlueprintEvent || func.IsRpc || FunctionMetaData.IsInterfaceFunction(classDefinition, func.Name))
         {
             FieldAttributes baseMethodAttributes = FieldAttributes.Private;
             FieldAttributes rpcAttributes = baseMethodAttributes | FieldAttributes.InitOnly | FieldAttributes.Static;
@@ -170,13 +161,15 @@
 
         for (var i = 0; i < paramVariables.Length; ++i)
         {
-            OpCode loadCode = func.Parameters[i].IsOutParameter() ? OpCodes.Ldloca : OpCodes.Ldloc;
-            processor.Emit(loadCode, paramVariables[i]);
+            VariableDefinition local = paramVariables[i];
+            PropertyMetaData param = func.Parameters[i];
+            OpCode loadCode = PropertyMetaData.IsOutParameter(param.PropertyFlags) ? OpCodes.Ldloca : OpCodes.Ldloc;
+            processor.Emit(loadCode, local);
         }
 
         var returnIndex = 0;
 
-        if (func.HasReturnValue())
+        if (func.ReturnValue != null)
         {
             TypeReference returnType = WeaverHelper.ImportType(func.ReturnValue.PropertyDataType.CSharpType);
             WeaverHelper.AddVariableToMethod(invokerFunction, returnType);
@@ -190,7 +183,7 @@
         {
             PropertyMetaData param = func.Parameters[i];
             
-            if (!param.IsOutParameter())
+            if (!PropertyMetaData.IsOutParameter(param.PropertyFlags))
             {
                 continue;
             }
@@ -211,19 +204,17 @@
                 loadLocalVariable);
         }
 
-        if (func.HasReturnValue())
+        if (func.ReturnValue != null)
         {
             NativeDataType nativeReturnType = func.ReturnValue.PropertyDataType;
+            processor.Emit(OpCodes.Stloc, returnIndex);
+
             Instruction loadReturnProperty = processor.Create(OpCodes.Ldloc, returnIndex);
-            
-            processor.Emit(OpCodes.Stloc, returnIndex);
 
             nativeReturnType.PrepareForRewrite(type, func, func.ReturnValue);
-            nativeReturnType.WriteMarshalToNative(processor, 
-                type, 
-                [processor.Create(OpCodes.Ldarg_2)],
-                processor.Create(OpCodes.Ldc_I4_0), 
-                loadReturnProperty);
+            
+            nativeReturnType.WriteMarshalToNative(processor, type, [processor.Create(OpCodes.Ldarg_2)],
+                processor.Create(OpCodes.Ldc_I4_0), loadReturnProperty);
         }
 
         processor.Emit(OpCodes.Ret);
@@ -239,40 +230,39 @@
         FunctionMetaData func, FieldDefinition? paramsSizeField,
         FunctionParamRewriteInfo[] paramRewriteInfos)
     {
-        if (func.MethodDefinition.Body != null)
-        {
-            MakeManagedMethodInvoker(type, func, MakeImplementationMethod(func), paramOffsetFields);
-        }
-        
-        RewriteOriginalFunctionToInvokeNative(type, func, func.MethodDefinition, paramsSizeField, paramOffsetFields);
-    }
-    
-    public static MethodDefinition MakeImplementationMethod(FunctionMetaData func)
-    {
-        MethodDefinition methodDefinition = WeaverHelper.CopyMethod(func.MethodDefinition.Name + "_Implementation", func.MethodDefinition);
-
-        if (methodDefinition.IsVirtual)
-        {
-            foreach (var instruction in methodDefinition.Body.Instructions)
-            {
-                if (instruction.Operand is not MethodReference methodReference || methodReference.DeclaringType != func.MethodDefinition.DeclaringType)
-                {
-                    continue;
-                }
-                
-                methodReference.Name = methodDefinition.Name;
-            }
-<<<<<<< HEAD
-        }
-
-        return methodDefinition;
-=======
+        MethodDefinition? originalMethodDef = null;
+        foreach (var method in type.Methods)
+        {
+            if (method.Name != func.Name)
+            {
+                continue;
+
+            }
+
+            originalMethodDef = method;
+            break;
+        }
+        
+        if (originalMethodDef == null)
+        {
+            throw new Exception($"Could not find method {func.Name} in class {type.Name}");
+        }
+        
+        if (originalMethodDef.Body.CodeSize > 0)
+        {
+            string implementationMethodName = originalMethodDef.Name + "_Implementation";
+            MethodDefinition implementationMethod = WeaverHelper.AddMethodToType(type, implementationMethodName, originalMethodDef.ReturnType, originalMethodDef.Attributes);
+            implementationMethod.Body = originalMethodDef.Body;
+            
+            foreach (ParameterDefinition param in originalMethodDef.Parameters)
+            {
+                implementationMethod.Parameters.Add(new ParameterDefinition(param.Name, param.Attributes, WeaverHelper.ImportType(param.ParameterType)));
+            }
             
             MakeManagedMethodInvoker(type, func, implementationMethod, paramRewriteInfos);
         }
         
         RewriteOriginalFunctionToInvokeNative(type, func, originalMethodDef, paramsSizeField, paramRewriteInfos);
->>>>>>> c007bed9
     }
 
     public static void RewriteOriginalFunctionToInvokeNative(TypeDefinition type, 
@@ -352,7 +342,7 @@
         }
 
         // Marshal return value back from the native parameter buffer.
-        if (metadata.HasReturnValue())
+        if (metadata.ReturnValue != null)
         {
             // Return value is always the last parameter.
             Instruction[] load = NativeDataType.GetArgumentBufferInstructions(processor, loadArgumentBuffer, paramRewriteInfos[^1].OffsetField!);
