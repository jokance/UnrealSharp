﻿using System.Diagnostics;
using Microsoft.VisualBasic.CompilerServices;

namespace UnrealSharpBuildTool.Actions;

public class WeaveProject : BuildToolAction
{
    private bool recursiveWeave(DirectoryInfo currentDir, string outputPath)
    {
        Console.WriteLine("Weave dir: "+currentDir.FullName);
        var weaverPath = Program.GetWeaver();
        
        if (!File.Exists(weaverPath))
        {
            throw new Exception("Couldn't find the weaver");
        }

        bool retval = true;
        foreach (var dir in currentDir.GetDirectories())
        {
            if (!recursiveWeave(dir, outputPath))
            {
                retval = false;
            }
        }

        var projFiles = currentDir.GetFiles("*.csproj");
        //Console.WriteLine(projFiles.Length);
        if (projFiles.Length > 0)
        {
            Console.WriteLine("Weaving "+projFiles[0].FullName);
            var projectName = projFiles[0].Name.Replace(".csproj", "");
            BuildToolProcess weaveProcess = new BuildToolProcess();
        
            // Add path to the compiled binaries.
            weaveProcess.StartInfo.ArgumentList.Add(weaverPath);
            
            var scriptFolderBinaries = Path.Combine(currentDir.FullName, "bin", 
                Program.GetBuildConfiguration(), Program.GetVersion());
        
            weaveProcess.StartInfo.ArgumentList.Add("-p");
            weaveProcess.StartInfo.ArgumentList.Add($"{Program.FixPath(scriptFolderBinaries)}");

            // Add path to the output folder for the weaver.
            weaveProcess.StartInfo.ArgumentList.Add("-o");
            weaveProcess.StartInfo.ArgumentList.Add($"{Program.FixPath(outputPath)}");

            // Add the project name.
            weaveProcess.StartInfo.ArgumentList.Add("-n");
            weaveProcess.StartInfo.ArgumentList.Add(projectName);
        
            retval = weaveProcess.StartBuildToolProcess();
        }

        return retval;
    }
    public override bool RunAction()
    {
        //Console.WriteLine(" >>> weave");
        try
        {
            var scriptRootDirInfo = new DirectoryInfo(Program.GetScriptFolder());
            var outputPath = Program.GetOutputPath();
           // Console.WriteLine("<<< weave");
            return recursiveWeave(scriptRootDirInfo, outputPath);
  
        } catch (Exception e)
        {
            Console.WriteLine(e.Message);
            Console.WriteLine(e.StackTrace);
            return false;
        }
<<<<<<< HEAD
=======

        var scriptRootDirInfo = new DirectoryInfo(Program.GetScriptFolder());
        var outputPath = Program.GetOutputPath();
        
        
        return recursiveWeave(scriptRootDirInfo, outputPath);
>>>>>>> f63960d2
    }
}<|MERGE_RESOLUTION|>--- conflicted
+++ resolved
@@ -1,5 +1,4 @@
-﻿using System.Diagnostics;
-using Microsoft.VisualBasic.CompilerServices;
+﻿using Microsoft.VisualBasic.CompilerServices;
 
 namespace UnrealSharpBuildTool.Actions;
 
@@ -25,7 +24,6 @@
         }
 
         var projFiles = currentDir.GetFiles("*.csproj");
-        //Console.WriteLine(projFiles.Length);
         if (projFiles.Length > 0)
         {
             Console.WriteLine("Weaving "+projFiles[0].FullName);
@@ -56,28 +54,17 @@
     }
     public override bool RunAction()
     {
-        //Console.WriteLine(" >>> weave");
-        try
+        var weaverPath = Program.GetWeaver();
+        
+        if (!File.Exists(weaverPath))
         {
-            var scriptRootDirInfo = new DirectoryInfo(Program.GetScriptFolder());
-            var outputPath = Program.GetOutputPath();
-           // Console.WriteLine("<<< weave");
-            return recursiveWeave(scriptRootDirInfo, outputPath);
-  
-        } catch (Exception e)
-        {
-            Console.WriteLine(e.Message);
-            Console.WriteLine(e.StackTrace);
-            return false;
+            throw new Exception("Couldn't find the weaver");
         }
-<<<<<<< HEAD
-=======
 
         var scriptRootDirInfo = new DirectoryInfo(Program.GetScriptFolder());
         var outputPath = Program.GetOutputPath();
         
         
         return recursiveWeave(scriptRootDirInfo, outputPath);
->>>>>>> f63960d2
     }
 }